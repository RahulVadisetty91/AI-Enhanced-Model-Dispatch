--- conflicted
+++ resolved
@@ -872,13 +872,8 @@
                 else:
                     print(f"{colors.RED}Please enter an integer between -1 and {n_layers}.{colors.END}")
 
-<<<<<<< HEAD
-    print(colors.PURPLE + "\nFinal device configuration:")
+    logger.init_ok("Final device configuration:", status="Info")
     device_list(n_layers, primary=breakmodel.primary_device)
-=======
-    logger.init_ok("Final device configuration:", status="Info")
-    device_list(n_layers)
->>>>>>> 3a094a04
 
     # If all layers are on the same device, use the old GPU generation mode
     while(len(breakmodel.gpu_blocks) and breakmodel.gpu_blocks[-1] == 0):
